# Byte-compiled / optimized / DLL files
__pycache__/
*.py[cod]
*$py.class

# Others
.DS_Store
data/train/**
data/files/**

# C extensions
*.so

# Distribution / packaging
.Python
build/
develop-eggs/
dist/
downloads/
eggs/
.eggs/
lib/
lib64/
parts/
sdist/
var/
wheels/
share/python-wheels/
*.egg-info/
.installed.cfg
*.egg
MANIFEST

# PyInstaller
#  Usually these files are written by a python script from a template
#  before PyInstaller builds the exe, so as to inject date/other infos into it.
*.manifest
*.spec

# Installer logs
pip-log.txt
pip-delete-this-directory.txt

# Unit test / coverage reports
htmlcov/
.tox/
.nox/
.coverage
.coverage.*
.cache
nosetests.xml
coverage.xml
*.cover
*.py,cover
.hypothesis/
.pytest_cache/
cover/

# Translations
*.mo
*.pot

# Django stuff:
*.log
local_settings.py
db.sqlite3
db.sqlite3-journal

# Flask stuff:
instance/
.webassets-cache

# Scrapy stuff:
.scrapy

# Sphinx documentation
docs/_build/

# PyBuilder
.pybuilder/
target/

# Jupyter Notebook
.ipynb_checkpoints

# IPython
profile_default/
ipython_config.py

# pyenv
#   For a library or package, you might want to ignore these files since the code is
#   intended to run in multiple environments; otherwise, check them in:
# .python-version

# pipenv
#   According to pypa/pipenv#598, it is recommended to include Pipfile.lock in version control.
#   However, in case of collaboration, if having platform-specific dependencies or dependencies
#   having no cross-platform support, pipenv may install dependencies that don't work, or not
#   install all needed dependencies.
#Pipfile.lock

# UV
#   Similar to Pipfile.lock, it is generally recommended to include uv.lock in version control.
#   This is especially recommended for binary packages to ensure reproducibility, and is more
#   commonly ignored for libraries.
#uv.lock

# poetry
#   Similar to Pipfile.lock, it is generally recommended to include poetry.lock in version control.
#   This is especially recommended for binary packages to ensure reproducibility, and is more
#   commonly ignored for libraries.
#   https://python-poetry.org/docs/basic-usage/#commit-your-poetrylock-file-to-version-control
#poetry.lock

# pdm
#   Similar to Pipfile.lock, it is generally recommended to include pdm.lock in version control.
#pdm.lock
#   pdm stores project-wide configurations in .pdm.toml, but it is recommended to not include it
#   in version control.
#   https://pdm.fming.dev/latest/usage/project/#working-with-version-control
.pdm.toml
.pdm-python
.pdm-build/

# PEP 582; used by e.g. github.com/David-OConnor/pyflow and github.com/pdm-project/pdm
__pypackages__/

# Celery stuff
celerybeat-schedule
celerybeat.pid

# SageMath parsed files
*.sage.py

# Environments
myenv/
.myenv/
.env
.venv
env/
venv/
ENV/
env.bak/
venv.bak/

# Spyder project settings
.spyderproject
.spyproject

# Rope project settings
.ropeproject

# mkdocs documentation
/site

# mypy
.mypy_cache/
.dmypy.json
dmypy.json

# Pyre type checker
.pyre/

# pytype static type analyzer
.pytype/

# Cython debug symbols
cython_debug/

# PyCharm
#  JetBrains specific template is maintained in a separate JetBrains.gitignore that can
#  be found at https://github.com/github/gitignore/blob/main/Global/JetBrains.gitignore
#  and can be added to the global gitignore or merged into this file.  For a more nuclear
#  option (not recommended) you can uncomment the following to ignore the entire idea folder.
#.idea/

# PyPI configuration file
.pypirc

# Database folders
db/
*.db
lancedb/
.lancedb/
vector_store/
.vector_store/
chroma/
.chroma/
faiss/
.faiss/

# Local files
<<<<<<< HEAD
*.json
*.csv
*.jsonl
*.xlsx

=======
*.csv
*.jsonl
*.json

# Data logs
>>>>>>> 3055568e
data/logs/<|MERGE_RESOLUTION|>--- conflicted
+++ resolved
@@ -190,17 +190,9 @@
 .faiss/
 
 # Local files
-<<<<<<< HEAD
-*.json
-*.csv
-*.jsonl
-*.xlsx
-
-=======
 *.csv
 *.jsonl
 *.json
 
 # Data logs
->>>>>>> 3055568e
 data/logs/